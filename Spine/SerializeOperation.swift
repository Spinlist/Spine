--- conflicted
+++ resolved
@@ -130,13 +130,8 @@
 	- parameter resource:       The resource whose relationships to add.
 	*/
 	private func addRelationships(inout serializedData: [String: AnyObject], resource: Resource) {
-<<<<<<< HEAD
 		for case let field as Relationship in resource.fields where field.isReadOnly == false {
-			let key = field.serializedName
-=======
-		for case let field as Relationship in resource.fields {
 			let key = keyFormatter.format(field)
->>>>>>> 13391b67
 			
 			Spine.logDebug(.Serializing, "Serializing relationship \(field) as '\(key)'")
 			
